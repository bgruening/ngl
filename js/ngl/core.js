--- conflicted
+++ resolved
@@ -567,8 +567,6 @@
         "protocol": protocol
     };
 
-<<<<<<< HEAD
-=======
 };
 
 
@@ -642,112 +640,3 @@
     }
 
 };
-
-
-///////////
-// Object
-
-NGL.makeObjectSignals = function( object ){
-
-    var s = {};
-
-    Object.keys( object.signals ).forEach( function( name ){
-
-        s[ name ] = new signals.Signal();
-
-    } );
-
-    return s;
-
-};
-
-
-NGL.ObjectMetadata = function(){};
-
-NGL.ObjectMetadata.test = function( what, repr, comp ){
-
-    what = what || {};
-
-    if( repr && what[ "repr" ] &&
-        (
-            (
-                Array.isArray( what[ "repr" ] ) &&
-                what[ "repr" ].indexOf( repr.name ) === -1
-            )
-            ||
-            (
-                !Array.isArray( what[ "repr" ] ) &&
-                what[ "repr" ] !== repr.name
-            )
-        )
-    ){
-        return false;
-    }
-
-    if( what[ "tag" ] &&
-        (
-            (
-                Array.isArray( what[ "tag" ] ) &&
-                what[ "tag" ].indexOf( repr.name ) === -1
-            )
-            ||
-            (
-                !Array.isArray( what[ "tag" ] ) &&
-                what[ "tag" ] !== repr.name
-            )
-        )
-    ){
-        return false;
-    }
-
-    if( comp && what[ "comp" ] &&
-            what[ "comp" ] !== comp.name &&
-            what[ "comp" ] !== comp.id
-    ){
-        return false;
-    }
-
-    return true;
-
-};
-
-NGL.ObjectMetadata.prototype = {
-
-    constructor: NGL.ObjectMetadata,
-
-    apply: function( object ){
-
-        object.setName = NGL.ObjectMetadata.prototype.setName;
-        object.addTag = NGL.ObjectMetadata.prototype.addTag;
-        object.removeTag = NGL.ObjectMetadata.prototype.removeTag;
-        object.setTags = NGL.ObjectMetadata.prototype.setTags;
-
-        object.tags = [];
-
-        object.signals[ "nameChanged" ] = null;
-
-    },
-
-    setName: function( value ){
-
-        this.name = value;
-        this.signals.nameChanged.dispatch( value );
-
-    },
-
-    addTag: function( value ){
-
-    },
-
-    removeTag: function( value ){
-
-    },
-
-    setTags: function( value ){
-
-        this.tags = arguments || [];
-
-    },
-
->>>>>>> 538ebb91
-};